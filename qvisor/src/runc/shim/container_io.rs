/*
   Copyright The containerd Authors.

   Licensed under the Apache License, Version 2.0 (the "License");
   you may not use this file except in compliance with the License.
   You may obtain a copy of the License at

       http://www.apache.org/licenses/LICENSE-2.0

   Unless required by applicable law or agreed to in writing, software
   distributed under the License is distributed on an "AS IS" BASIS,
   WITHOUT WARRANTIES OR CONDITIONS OF ANY KIND, either express or implied.
   See the License for the specific language governing permissions and
   limitations under the License.
*/

use std::fs::File;
use std::fs::OpenOptions;
use std::io::{Read, Write};
use std::os::unix::fs::OpenOptionsExt;
use std::os::unix::io::AsRawFd;
use std::os::unix::io::FromRawFd;
use std::os::unix::io::IntoRawFd;
use std::process::Command;
use std::process::Stdio as ProcessStdio;
use std::sync::Mutex;
use std::thread::JoinHandle;

use libc::*;

use containerd_shim::util::IntoOption;

use super::super::super::util::*;

use nix::ioctl_write_ptr_bad;
ioctl_write_ptr_bad!(ioctl_set_winsz, libc::TIOCSWINSZ, libc::winsize);

use super::super::super::console::pty::*;
use super::super::super::qlib::common::*;
use super::super::super::qlib::linux_def::*;
use crate::runc::sandbox::sandbox::SignalExecProcess;

#[derive(Clone, Debug, Default)]
pub struct ContainerStdio {
    pub stdin: String,
    pub stdout: String,
    pub stderr: String,
    pub terminal: bool,
}

impl ContainerStdio {
    pub fn is_null(&self) -> bool {
        self.stdin.is_empty() && self.stdout.is_empty() && self.stderr.is_empty()
    }

    pub fn CreateIO(&self) -> Result<ContainerIO> {
        if self.terminal {
            return Ok(ContainerIO::PtyIO(PtyIO::New()?));
        }

        if self.is_null() {
            let nio = NullIO::new()?;
            return Ok(ContainerIO::NullIO(nio));
        }

        let io = FifoIO {
            stdin: self.stdin.to_string().none_if(|x| x.is_empty()),
            stdout: self.stdout.to_string().none_if(|x| x.is_empty()),
            stderr: self.stderr.to_string().none_if(|x| x.is_empty()),
        };

        return Ok(ContainerIO::FifoIO(io));
    }
}

#[derive(Debug)]
pub enum ContainerIO {
    PtyIO(PtyIO),
    FifoIO(FifoIO),
    NullIO(NullIO),
    None,
}

impl Default for ContainerIO {
    fn default() -> Self {
        return Self::None;
    }
}

impl ContainerIO {
    pub fn Set(&self, cmd: &mut Command) -> Result<()> {
        match self {
            Self::PtyIO(c) => return c.Set(cmd),
            Self::FifoIO(c) => return c.Set(cmd),
            Self::NullIO(c) => return c.Set(cmd),
            Self::None => Ok(()),
        }
    }

    pub fn CloseAfterStart(&self) {
        match self {
            Self::PtyIO(c) => return c.CloseAfterStart(),
            Self::FifoIO(c) => return c.CloseAfterStart(),
            Self::NullIO(c) => return c.CloseAfterStart(),
            Self::None => {}
        }
    }

    pub fn ResizePty(&self, height: u32, width: u32) -> Result<()> {
        match self {
            Self::PtyIO(c) => return c.ResizePty(height, width),
            Self::None => panic!("ContainerIO::None"),
            _ => return Err(Error::Common(format!("there is no console"))),
        }
    }

    pub fn CopyIO(
        &self,
        stdio: &ContainerStdio,
        cid: &str,
        pid: i32,
        sandboxId: String,
    ) -> Result<()> {
        match self {
            Self::PtyIO(c) => return c.CopyIO(stdio, cid, pid, sandboxId),
            Self::None => panic!("ContainerIO::None"),
            _ => return Ok(()),
        }
    }

    pub fn StdioFds(&self) -> Result<Vec<i32>> {
        match self {
            Self::PtyIO(c) => return c.StdioFds(),
            Self::FifoIO(c) => return c.StdioFds(),
            Self::NullIO(c) => return c.StdioFds(),
            Self::None => panic!("ContainerIO::StdioFds"),
        }
    }
}

#[derive(Debug)]
pub struct PtyIO {
    pub master: Master,
    pub slave: Slave,
    pub pipeRead: i32,
    pub pipeWrite: i32,
}

impl Drop for PtyIO {
    fn drop(&mut self) {
        unsafe {
            //error!("start to close pipe ....");
            libc::close(self.pipeWrite);
        }
    }
}

impl PtyIO {
    pub fn New() -> Result<Self> {
        let (master, slave) = NewPty()?;

        let mut fds: [i32; 2] = [0, 0];
        let ret = unsafe { pipe(&mut fds[0] as *mut i32) };

        if ret < 0 {
            return Err(Error::SysError(errno::errno().0));
        }

        return Ok(Self {
            master: master,
            slave: slave,
            pipeRead: fds[0],
            pipeWrite: fds[1],
        });
    }

    pub fn Set(&self, cmd: &mut Command) -> Result<()> {
        unsafe {
            //let tty = self.slave.dup()?;
            let tty = self.slave.pty;
            cmd.stdin(ProcessStdio::from_raw_fd(tty));
            cmd.stdout(ProcessStdio::from_raw_fd(tty));
            cmd.stderr(ProcessStdio::from_raw_fd(tty));
        }

        Ok(())
    }

    pub fn CloseAfterStart(&self) {
        unsafe {
            libc::close(self.slave.pty);
        }
    }

    pub fn ResizePty(&self, height: u32, width: u32) -> Result<()> {
        let tty = self.master.pty;
        unsafe {
            let w = libc::winsize {
                ws_row: height as u16,
                ws_col: width as u16,
                ws_xpixel: 0,
                ws_ypixel: 0,
            };
            ioctl_set_winsz(tty, &w)
                .map(|_x| ())
                .map_err(|e| Error::IOError(format!("IOErr {:?}", e)))?;
        }

        return Ok(());
    }

    pub fn CopyIO(
        &self,
        stdio: &ContainerStdio,
        cid: &str,
        pid: i32,
        sandboxId: String,
    ) -> Result<()> {
        if !stdio.stdin.is_empty() {
            let tty = self.master.pty;
            let f = unsafe { File::from_raw_fd(tty) };
            //debug!("copy_console: pipe stdin to console {}/{}", f.as_raw_fd(), tty);
            let stdin = OpenOptions::new()
                .read(true)
                //.write(true)
                .open(stdio.stdin.as_str())
                .map_err(|e| Error::IOError(format!("IOErr {:?}", e)))?;
            //spawn_copy(stdin, f, None);
            Redirect(
                stdin,
                f,
                None,
                self.pipeRead,
                cid,
                pid,
                true,
                sandboxId.clone(),
            );
        }

        if !stdio.stdout.is_empty() {
            let tty = self.master.pty;
            let f = unsafe { File::from_raw_fd(tty) };
            //debug!("copy_console: pipe stdout from console {}/{}", f.as_raw_fd(), tty);
            let stdout = OpenOptions::new()
                .write(true)
                .open(stdio.stdout.as_str())
                .map_err(|e| Error::IOError(format!("IOErr {:?}", e)))?;
            // open a read to make sure even if the read end of containerd shutdown,
            // copy still continue until the restart of containerd succeed
            let stdout_r = OpenOptions::new()
                .read(true)
                .open(stdio.stdout.as_str())
                .map_err(|e| Error::IOError(format!("IOErr {:?}", e)))?;
            /*spawn_copy(
                f,
                stdout,
                Some(Box::new(move || {
                    drop(stdout_r);
                })),
            );*/

            Redirect(
                f,
                stdout,
                Some(Box::new(move || {
                    drop(stdout_r);
                })),
                self.pipeRead,
                cid,
                pid,
                false,
                sandboxId.clone(),
            );
        }

        return Ok(());
    }

    pub fn StdioFds(&self) -> Result<Vec<i32>> {
        let tty = self.slave.pty;
        return Ok(vec![tty]);
    }
}

#[derive(Debug)]
pub struct FifoIO {
    pub stdin: Option<String>,
    pub stdout: Option<String>,
    pub stderr: Option<String>,
}

impl FifoIO {
    pub fn Set(&self, cmd: &mut Command) -> Result<()> {
        if let Some(path) = self.stdin.as_ref() {
            let stdin = OpenOptions::new()
                .read(true)
                .custom_flags(libc::O_NONBLOCK)
                .open(path)
                .map_err(|e| Error::IOError(format!("IOErr {:?}", e)))?;
            cmd.stdin(stdin);
        }

        if let Some(path) = self.stdout.as_ref() {
            let stdout = OpenOptions::new()
                .write(true)
                .open(path)
                .map_err(|e| Error::IOError(format!("IOErr {:?}", e)))?;
            cmd.stdout(stdout);
        }

        if let Some(path) = self.stderr.as_ref() {
            let stderr = OpenOptions::new()
                .write(true)
                .open(path)
                .map_err(|e| Error::IOError(format!("IOErr {:?}", e)))?;
            cmd.stderr(stderr);
        }

        Ok(())
    }

    pub fn StdioFds(&self) -> Result<Vec<i32>> {
        let fd0;
        let fd1;
        let fd2;
        if let Some(path) = self.stdin.as_ref() {
            let stdin = OpenOptions::new()
                .read(true)
                .custom_flags(libc::O_NONBLOCK)
                .open(path)
                .map_err(|e| Error::IOError(format!("IOErr {:?}", e)))?;
            fd0 = stdin.into_raw_fd();
        } else {
            fd0 = nix::fcntl::open(
                "/dev/null",
                nix::fcntl::OFlag::O_RDONLY,
                nix::sys::stat::Mode::empty(),
            )
            .map_err(|e| Error::IOError(format!("IOErr {:?}", e)))?;
        }

        if let Some(path) = self.stdout.as_ref() {
            let stdout = OpenOptions::new()
                .write(true)
                .open(path)
                .map_err(|e| Error::IOError(format!("IOErr {:?}", e)))?;
            fd1 = stdout.into_raw_fd();
        } else {
            fd1 = nix::fcntl::open(
                "/dev/null",
                nix::fcntl::OFlag::O_RDONLY,
                nix::sys::stat::Mode::empty(),
            )
            .map_err(|e| Error::IOError(format!("IOErr {:?}", e)))?;
        }

        if let Some(path) = self.stderr.as_ref() {
            let stderr = OpenOptions::new()
                .write(true)
                .open(path)
                .map_err(|e| Error::IOError(format!("IOErr {:?}", e)))?;
            fd2 = stderr.into_raw_fd();
        } else {
            fd2 = nix::fcntl::open(
                "/dev/null",
                nix::fcntl::OFlag::O_RDONLY,
                nix::sys::stat::Mode::empty(),
            )
            .map_err(|e| Error::IOError(format!("IOErr {:?}", e)))?;
        }

        return Ok(vec![fd0, fd1, fd2]);
    }

    pub fn CloseAfterStart(&self) {}
}

/// IO driver to direct output/error messages to /dev/null.
///
/// With this Io driver, all methods of [crate::Runc] can't capture the output/error messages.
#[derive(Debug)]
pub struct NullIO {
    dev_null: Mutex<Option<File>>,
}

impl NullIO {
    pub fn new() -> Result<Self> {
        let fd = nix::fcntl::open(
            "/dev/null",
            nix::fcntl::OFlag::O_RDONLY,
            nix::sys::stat::Mode::empty(),
        )
        .map_err(|e| Error::IOError(format!("IOErr {:?}", e)))?;
        let dev_null = unsafe { Mutex::new(Some(std::fs::File::from_raw_fd(fd))) };
        Ok(Self { dev_null })
    }

    pub fn Set(&self, cmd: &mut Command) -> Result<()> {
        if let Some(null) = self.dev_null.lock().unwrap().as_ref() {
            cmd.stdout(
                null.try_clone()
                    .map_err(|e| Error::IOError(format!("IOErr {:?}", e)))?,
            );
            cmd.stderr(
                null.try_clone()
                    .map_err(|e| Error::IOError(format!("IOErr {:?}", e)))?,
            );
        }
        Ok(())
    }

    pub fn CloseAfterStart(&self) {
        let mut m = self.dev_null.lock().unwrap();
        let _ = m.take();
    }

    pub fn StdioFds(&self) -> Result<Vec<i32>> {
        let fd = if let Some(null) = self.dev_null.lock().unwrap().as_ref() {
            null.as_raw_fd()
        } else {
            panic!("NullIO StdioFds fail")
        };
        return Ok(vec![fd, fd, fd]);
    }
}

pub fn spawn_copy(
    mut from: File,
    mut to: File,
    on_close_opt: Option<Box<dyn FnOnce() + Send + Sync>>,
) -> JoinHandle<()> {
    std::thread::spawn(move || {
        /*if let Err(e) = std::io::copy(&mut from, &mut to) {
            debug!("copy io error: {}", e);
        }*/

        let mut buf = [0; 1024];
        error!("spawn_copy start ....");
        loop {
            error!("spawn_copy 1");
            match from.read(&mut buf) {
                Err(e) => {
                    error!("spawn_copy e {:?}/{}", e, from.as_raw_fd());
                    break;
                }
                Ok(cnt) => {
                    error!(
                        "spawn_copy 2 .... {}/{}",
                        cnt,
                        std::str::from_utf8(&buf[0..cnt]).unwrap()
                    );
                    if cnt == 0 {
                        break;
                    }
                    assert!(to.write(&buf[0..cnt]).unwrap() == cnt)
                }
            }
        }

        if let Some(x) = on_close_opt {
            x()
        };
    })
}

pub fn Redirect(
    from: File,
    to: File,
    on_close_opt: Option<Box<dyn FnOnce() + Send + Sync>>,
    readPipe: i32,
    cid: &str,
    pid: i32,
    filter_sig: bool,
    sandboxId: String,
) -> JoinHandle<()> {
    let cid = cid.to_string();
    std::thread::spawn(move || {
        // don't know why the read end of the pty slave is not closed correctly.
        // have to use pipe to trigger the close
        // todo: fix this
        defer!({
            if let Some(x) = on_close_opt {
                x()
            };

<<<<<<< HEAD
=======
            // drop(&from);
            // drop(&to);

>>>>>>> 9707c1e2
            unsafe {
                libc::close(readPipe);
            }
        });

        let mut events = Events::New();
        let epoll = Epoll::New().unwrap();

        epoll
            .Addfd(
                from.as_raw_fd(),
                (EPOLLIN | EPOLLHUP | EPOLLERR | EPOLLET) as u32,
            )
            .unwrap();
        epoll
            .Addfd(readPipe, (EPOLLIN | EPOLLHUP | EPOLLERR | EPOLLET) as u32)
            .unwrap();

        loop {
            epoll.Poll(&mut events).unwrap();

            for event in events.Slice() {
                let fd = event.u64 as i32;
                if event.events & (EPOLLHUP | EPOLLERR) as u32 != 0 {
                    return;
                }

                let cnt = if fd == from.as_raw_fd() {
                    console_copy(
                        from.as_raw_fd(),
                        to.as_raw_fd(),
                        &*cid,
                        pid,
                        filter_sig,
                        &sandboxId,
                    )
                    .unwrap()
                } else {
                    //if fd == readPipe {
                    return;
                };

                if cnt == 0 {
                    //eof
                    return;
                }
            }
        }
    })
}

fn console_copy(
    from: i32,
    to: i32,
    cid: &str,
    pid: i32,
    filter_sig: bool,
    sandboxId: &str,
) -> Result<usize> {
    let mut buf: [u8; 256] = [0; 256];
    let mut cnt = 0;
    loop {
        let ret = unsafe { read(from, &mut buf[0] as *mut _ as *mut c_void, buf.len()) };

        if ret == 0 {
            return Ok(cnt);
        }

        if ret < 0 {
            if errno::errno().0 as i32 == SysErr::EAGAIN {
                return Ok(cnt);
            }
            return Err(Error::SysError(errno::errno().0 as i32));
        }

        let ret = ret as usize;
        cnt += ret;
        if filter_sig {
            let rawData = buf.clone();
            let str = String::from_utf8_lossy(&rawData[..ret]).to_string();
            info!(
                "filter_signal_and_write fifo to tty master to fifo, tty output {:?}",
                str
            );
            filter_signal_and_write(to, &buf[..ret], cid, pid, sandboxId)?;
        } else {
            let rawData = buf.clone();
            let str = String::from_utf8_lossy(&rawData[..ret]).to_string();
            info!("console_copy from tty slave to fifo, tty output {:?}", str);
            write_buf(to, &buf[..ret])?;
        }
    }
}

fn filter_signal_and_write(
    to_fd: i32,
    s: &[u8],
    cid: &str,
    pid: i32,
    sandboxId: &str,
) -> Result<()> {
    let len = s.len();
    let mut offset = 0;
    let rawData = s;
    for i in 0..len {
        if let Some(sig) = get_signal(s[i]) {
            write_buf(to_fd, &s[offset..i])?;
            let str = String::from_utf8_lossy(&rawData[offset..i]).to_string();
            info!("filter_signal_and_write, signal exist tty input {:?}", str);
            SignalExecProcess(cid, pid, sig, true, sandboxId)?;
            offset = i + 1;
        }
    }
    if offset < len {
        let str = String::from_utf8_lossy(&rawData[offset..len]).to_string();
        info!("filter_signal_and_write, offset < len, tty input {:?}", str);
        write_buf(to_fd, &s[offset..len])?;
    }
    return Ok(());
}

fn get_signal(c: u8) -> Option<i32> {
    // signal characters for x86
    const INTR_CHAR: u8 = 3;
    const QUIT_CHAR: u8 = 28;
    const SUSP_CHAR: u8 = 26;
    return match c {
        INTR_CHAR => Some(Signal::SIGINT),
        QUIT_CHAR => Some(Signal::SIGQUIT),
        SUSP_CHAR => Some(Signal::SIGTSTP),
        _ => None,
    };
}

fn write_buf(to: i32, buf: &[u8]) -> Result<()> {
    let len = buf.len() as usize;
    let mut offset = 0;
    info!("write_buf {:?}", buf);
    while offset < len {
        let writeCnt =
            unsafe { write(to, &buf[offset] as *const _ as *const c_void, len - offset) };

        if writeCnt < 0 {
            return Err(Error::SysError(errno::errno().0 as i32));
        }

        offset += writeCnt as usize;
    }
    return Ok(());
}<|MERGE_RESOLUTION|>--- conflicted
+++ resolved
@@ -483,13 +483,6 @@
             if let Some(x) = on_close_opt {
                 x()
             };
-
-<<<<<<< HEAD
-=======
-            // drop(&from);
-            // drop(&to);
-
->>>>>>> 9707c1e2
             unsafe {
                 libc::close(readPipe);
             }
