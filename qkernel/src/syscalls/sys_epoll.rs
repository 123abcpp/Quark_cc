// Copyright (c) 2021 Quark Container Authors / 2018 The gVisor Authors.
//
// Licensed under the Apache License, Version 2.0 (the "License");
// you may not use this file except in compliance with the License.
// You may obtain a copy of the License at
//
//     http://www.apache.org/licenses/LICENSE-2.0
//
// Unless required by applicable law or agreed to in writing, software
// distributed under the License is distributed on an "AS IS" BASIS,
// WITHOUT WARRANTIES OR CONDITIONS OF ANY KIND, either express or implied.
// See the License for the specific language governing permissions and
// limitations under the License.

use alloc::vec::Vec;

use super::super::kernel::epoll::epoll::*;
use super::super::kernel::epoll::epoll_entry::*;
use super::super::kernel::fd_table::*;
use super::super::kernel::time::*;
use super::super::kernel::timer::*;
use super::super::kernel::waiter::*;
use super::super::qlib::addr::*;
use super::super::qlib::common::*;
use super::super::qlib::linux::time::*;
use super::super::qlib::linux_def::*;
use super::super::syscalls::syscalls::*;
use super::super::task::*;
use super::super::SignalDef::*;
use super::sys_poll::CopyTimespecIntoDuration;

// CreateEpoll implements the epoll_create(2) linux syscall.
pub fn CreateEpoll(task: &Task, closeOnExec: bool) -> Result<i64> {
    let file = NewEventPoll(task);

    let flags = FDFlags {
        CloseOnExec: closeOnExec,
    };

    let fd = task.NewFDFrom(0, &file, &flags)?;

    return Ok(fd as i64);
}

// AddEpoll implements the epoll_ctl(2) linux syscall when op is EPOLL_CTL_ADD.
pub fn AddEpoll(
    task: &Task,
    epfd: i32,
    fd: i32,
    flags: EntryFlags,
    mask: EventMask,
    userData: [i32; 2],
) -> Result<()> {
    // Get epoll from the file descriptor.
    let epollfile = task.GetFile(epfd)?;

    // Get the target file id.
    let file = task.GetFile(fd)?;

    let inode = file.Dirent.Inode();

    //the fd doesn't support epoll
    let inodeOp = inode.lock().InodeOp.clone();

    if !inodeOp.WouldBlock() {
        //error!("AddEpoll 1.1 inodetype is {:?}, fopstype is {:?}", inode.InodeType(), fops.FopsType());
        return Err(Error::SysError(SysErr::EPERM));
    }

    let fops = epollfile.FileOp.clone();
    let ep = match fops.as_any().downcast_ref::<EventPoll>() {
        None => return Err(Error::SysError(SysErr::EBADF)),
        Some(ep) => ep,
    };

    return ep.AddEntry(
        task,
        FileIdentifier {
            File: file.Downgrade(),
            Fd: fd,
        },
        flags,
        mask,
        userData,
    );
}

// UpdateEpoll implements the epoll_ctl(2) linux syscall when op is EPOLL_CTL_MOD.
pub fn UpdateEpoll(
    task: &Task,
    epfd: i32,
    fd: i32,
    flags: EntryFlags,
    mask: EventMask,
    userData: [i32; 2],
) -> Result<()> {
    // Get epoll from the file descriptor.
    let epollfile = task.GetFile(epfd)?;

    // Get the target file id.
    let file = task.GetFile(fd)?;

    /*let inode = file.Dirent.Inode();

    //the fd doesn't support epoll
    let inodeOp = inode.lock().InodeOp.clone();
    if !inodeOp.WouldBlock() {
        return Err(Error::SysError(SysErr::EINVAL))
    }*/

    let fops = epollfile.FileOp.clone();
    let ep = match fops.as_any().downcast_ref::<EventPoll>() {
        None => return Err(Error::SysError(SysErr::EBADF)),
        Some(ep) => ep,
    };

    return ep.UpdateEntry(
        task,
        &FileIdentifier {
            File: file.Downgrade(),
            Fd: fd,
        },
        flags,
        mask,
        userData,
    );
}

pub fn RemoveEpoll(task: &Task, epfd: i32, fd: i32) -> Result<()> {
    // Get epoll from the file descriptor.
    let epollfile = task.GetFile(epfd)?;

    // Get the target file id.
    let file = task.GetFile(fd)?;

    /*let inode = file.Dirent.Inode();

    //the fd doesn't support epoll
    let inodeOp = inode.lock().InodeOp.clone();
    if !inodeOp.WouldBlock() {
        return Err(Error::SysError(SysErr::EINVAL))
    }*/

    let fops = epollfile.FileOp.clone();
    let ep = match fops.as_any().downcast_ref::<EventPoll>() {
        None => return Err(Error::SysError(SysErr::EBADF)),
        Some(ep) => ep,
    };

    // Try to remove the entry.
    return ep.RemoveEntry(
        task,
        &FileIdentifier {
            File: file.Downgrade(),
            Fd: fd,
        },
    );
}

// WaitEpoll implements the epoll_wait(2) linux syscall.
pub fn WaitEpoll(task: &Task, epfd: i32, max: i32, timeout: i64) -> Result<Vec<Event>> {
    // Get epoll from the file descriptor.
    let epollfile = task.GetFile(epfd)?;

    let fops = epollfile.FileOp.clone();
    let ep = match fops.as_any().downcast_ref::<EventPoll>() {
        None => return Err(Error::SysError(SysErr::EBADF)),
        Some(ep) => ep,
    };

    // Try to read events and return right away if we got them or if the
    // caller requested a non-blocking "wait".
    let r = ep.ReadEvents(task, max);
    if r.len() != 0 {
<<<<<<< HEAD
=======
        return Ok(r);
    }

    if timeout == 0 {
        super::super::taskMgr::Yield(); // yield vcpu to avoid live lock
>>>>>>> a30dc1c2
        return Ok(r);
    }

    if timeout == 0 {
        super::super::taskMgr::Yield(); // yield vcpu to avoid live lock
        return Ok(r)
    }

    // We'll have to wait. Set up the timer if a timeout was specified and
    // and register with the epoll object for readability events.
    let mut deadline = None;

    if timeout > 0 {
        let now = MonotonicNow();
        deadline = Some(Time(now + timeout));
    }

    let general = task.blocker.generalEntry.clone();
    ep.EventRegister(task, &general, EVENT_READ);
    defer!(ep.EventUnregister(task, &general));

    // Try to read the events again until we succeed, timeout or get
    // interrupted.
    loop {
        let r = ep.ReadEvents(task, max);
        if r.len() != 0 {
            return Ok(r);
        }

        //let start = super::super::asm::Rdtsc();
        match task.blocker.BlockWithMonoTimer(true, deadline) {
            Err(Error::ErrInterrupted) => {
                return Err(Error::SysError(SysErr::EINTR));
            }
            Err(e) => {
                return Err(e);
            }
            _ => (),
        }

        //error!("WaitEpoll after block timeout is {}", timeout);
    }
}

// EpollCreate1 implements the epoll_create1(2) linux syscall.
pub fn SysEpollCreate1(task: &mut Task, args: &SyscallArguments) -> Result<i64> {
    let flags = args.arg0 as i32;

    if flags & !LibcConst::EPOLL_CLOEXEC as i32 != 0 {
        return Err(Error::SysError(SysErr::EINVAL));
    }

    let closeOnExec = flags & LibcConst::EPOLL_CLOEXEC as i32 != 0;
    let fd = CreateEpoll(task, closeOnExec)?;

    return Ok(fd);
}

// EpollCreate implements the epoll_create(2) linux syscall.
pub fn SysEpollCreate(task: &mut Task, args: &SyscallArguments) -> Result<i64> {
    let size = args.arg0 as i32;

    if size <= 0 {
        return Err(Error::SysError(SysErr::EINVAL));
    }

    let fd = CreateEpoll(task, false)?;

    return Ok(fd);
}

// EpollCtl implements the epoll_ctl(2) linux syscall.
pub fn SysEpollCtl(task: &mut Task, args: &SyscallArguments) -> Result<i64> {
    let epfd = args.arg0 as i32;
    let op = args.arg1 as i32;
    let fd = args.arg2 as i32;
    let eventAddr = args.arg3 as u64;

    // Capture the event state if needed.
    let mut flags = 0;
    let mut mask = 0;
    let mut data: [i32; 2] = [0, 0];

    if op != LibcConst::EPOLL_CTL_DEL as i32 {
        let e: EpollEvent = task.CopyInObj(eventAddr)?;

        if e.Events & LibcConst::EPOLLONESHOT as u32 != 0 {
            flags |= ONE_SHOT;
        }

        if e.Events & (-LibcConst::EPOLLET) as u32 != 0 {
            flags |= EDGE_TRIGGERED;
        }

        mask = EventMaskFromLinux(e.Events);
        data[0] = e.FD;
        data[1] = e.Pad;
    }

    // Perform the requested operations.
    match op as u64 {
        LibcConst::EPOLL_CTL_ADD => {
            // See fs/eventpoll.c.
            mask |= EVENT_HUP | EVENT_ERR;
            AddEpoll(task, epfd, fd, flags, mask, data)?;
            return Ok(0);
        }
        LibcConst::EPOLL_CTL_DEL => {
            RemoveEpoll(task, epfd, fd)?;
            return Ok(0);
        }
        LibcConst::EPOLL_CTL_MOD => {
            // Same as EPOLL_CTL_ADD.
            UpdateEpoll(task, epfd, fd, flags, mask, data)?;
            return Ok(0);
        }
        _ => return Err(Error::SysError(SysErr::EINVAL)),
    }
}

// copyOutEvents copies epoll events from the kernel to user memory.
pub fn CopyOutEvents(task: &Task, addr: u64, e: &[Event]) -> Result<()> {
    let itemLen: usize = 12;

    Addr(addr).AddLen((itemLen * e.len()) as u64)?;

    //error!("epool CopyOutEvents events is {:x?}", e);
    for i in 0..e.len() {
        /*let output : &mut Event = task.GetTypeMut(addr + (i * itemLen) as u64)?;
        output.Events = e[i].Events;
        output.Data[0] = e[i].Data[0];
        output.Data[1] = e[i].Data[1];*/
        task.CopyOutObj(&e[i], addr + (i * itemLen) as u64)?;
    }

    return Ok(());
}

// EpollWait implements the epoll_wait(2) linux syscall.
pub fn SysEpollWait(task: &mut Task, args: &SyscallArguments) -> Result<i64> {
    let epfd = args.arg0 as i32;
    let eventAddr = args.arg1 as u64;
    let maxEvents = args.arg2 as i32;
    let timeout = args.arg3 as i64 * MILLISECOND;

    let r = match WaitEpoll(task, epfd, maxEvents, timeout) {
        Err(Error::SysError(SysErr::ETIMEDOUT)) => return Ok(0),
        Err(e) => return Err(e),
        Ok(r) => r,
    };

    if r.len() != 0 {
        CopyOutEvents(task, eventAddr, &r)?;
    }

    return Ok(r.len() as i64);
}

// EpollPwait implements the epoll_pwait(2) linux syscall.
pub fn SysPwait(task: &mut Task, args: &SyscallArguments) -> Result<i64> {
    let maskAddr = args.arg4 as u64;
    let maskSize = args.arg5 as u32;

    if maskAddr != 0 {
        let mask = CopyInSigSet(task, maskAddr, maskSize as usize)?;

        let thread = task.Thread();
        let oldmask = thread.SignalMask();
        thread.SetSignalMask(mask);
        thread.SetSavedSignalMask(oldmask);
    }

    return SysEpollWait(task, args);
}

// EpollPwait2 implements the epoll_pwait(2) linux syscall.
pub fn SysPwait2(task: &mut Task, args: &SyscallArguments) -> Result<i64> {
    let epfd = args.arg0 as i32;
    let eventAddr = args.arg1 as u64;
    let maxEvents = args.arg2 as i32;
    let timeoutPtr = args.arg3 as u64;
    let maskAddr = args.arg4 as u64;
    let maskSize = args.arg5 as u32;

    let haveTimeout = timeoutPtr != 0;

    let mut timeout = -1;
    if haveTimeout {
        timeout = CopyTimespecIntoDuration(task, timeoutPtr)?;
    }

    if maskAddr != 0 {
        let mask = CopyInSigSet(task, maskAddr, maskSize as usize)?;

        let thread = task.Thread();
        let oldmask = thread.SignalMask();
        thread.SetSignalMask(mask);
        thread.SetSavedSignalMask(oldmask);
    }

    let r = match WaitEpoll(task, epfd, maxEvents, timeout) {
        Err(Error::SysError(SysErr::ETIMEDOUT)) => return Ok(0),
        Err(e) => return Err(e),
        Ok(r) => r,
    };

    if r.len() != 0 {
        CopyOutEvents(task, eventAddr, &r)?;
    }

    return Ok(r.len() as i64);
}<|MERGE_RESOLUTION|>--- conflicted
+++ resolved
@@ -172,14 +172,11 @@
     // caller requested a non-blocking "wait".
     let r = ep.ReadEvents(task, max);
     if r.len() != 0 {
-<<<<<<< HEAD
-=======
         return Ok(r);
     }
 
     if timeout == 0 {
         super::super::taskMgr::Yield(); // yield vcpu to avoid live lock
->>>>>>> a30dc1c2
         return Ok(r);
     }
 
